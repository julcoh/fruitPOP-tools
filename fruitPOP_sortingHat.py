# =============================================================================
# 0.  Install the libraries we need
# -----------------------------------------------------------------------------
# • ortools          – Google’s optimisation toolkit (CP-SAT solver)
# • gspread          – Python API for Google Sheets
# • gspread_dataframe– Helper: move whole DataFrames in/out of Sheets
# • oauth2client     – Handles the OAuth dance inside Colab
# =============================================================================
<<<<<<< HEAD
import subprocess, sys

# Install required libraries when executed outside of a notebook.
subprocess.run(
    [sys.executable, "-m", "pip", "install", "-q",
     "ortools", "gspread", "gspread_dataframe", "oauth2client"],
    check=True,
)
=======
#!pip install -q ortools gspread gspread_dataframe oauth2client
>>>>>>> fac59e59

# =============================================================================
# 1.  Authenticate this Colab session with your Google account
# -----------------------------------------------------------------------------
# Colab’s auth helper pops up a consent screen; once you allow it,
# the notebook inherits a short-lived credential that works with
# both Google Drive and Google Sheets.
# =============================================================================
from google.colab import auth
auth.authenticate_user()     # <-- you’ll get a clickable login link

# Build a gspread “client” that can read / write spreadsheets.
import gspread
from gspread_dataframe import get_as_dataframe, set_with_dataframe
from google.auth import default           # picks up the Colab creds

creds, _ = default()                      # creds = OAuth token object
gc = gspread.authorize(creds)             # gspread client authorised

import pandas as pd

# =============================================================================
# 2.  Pull the three source tabs into Pandas DataFrames
#     + validate inputs before running the solver
# =============================================================================
import pandas as pd, numpy as np
import re
from ortools.sat.python import cp_model
import random

# ---------- helper to normalise ShiftIDs ------------------------------------
def norm_id(val):
    if pd.isna(val):
        return ''
    s = str(val).strip()
    if re.fullmatch(r'\d+(\.0+)?', s):
        return str(int(float(s)))        # drop .0 and leading zeros
    return s

# ---------- load sheets ------------------------------------------------------
SHEET_URL = 'https://docs.google.com/spreadsheets/d/1QjUd6m-lK0NbDjKvdvtMq-XJO3KqNz9DsL3-MKSDN_A/edit'
ss          = gc.open_by_url(SHEET_URL)

shifts_ws, prefs_ws, settings_ws = (ss.worksheet(n) for n in ('Shifts','Prefs','Settings'))

shifts = get_as_dataframe(shifts_ws, evaluate_formulas=True).dropna(how='all')
shifts['ShiftID']   = shifts['ShiftID'].apply(norm_id)
shifts['Capacity']  = pd.to_numeric(shifts['Capacity'], errors='coerce').fillna(0).astype(int)
shifts['Points']    = pd.to_numeric(shifts['Points'],   errors='coerce').fillna(0).astype(int)

prefs_raw = get_as_dataframe(prefs_ws, evaluate_formulas=True).dropna(how='all')
volunteer_names = prefs_raw.iloc[:,0].astype(str).tolist()
prefs = prefs_raw.drop(prefs_raw.columns[0], axis=1)
prefs.columns = [norm_id(c) for c in prefs.columns]
prefs.index   = volunteer_names

settings  = settings_ws.get_all_records()[0]
MIN_PTS   = int(settings['MIN_POINTS'])
SEED      = int(settings['SEED'])
MAX_OVER  = int(settings['MAX_OVER'])

print(f'Loaded {len(shifts)} shifts, {len(volunteer_names)} volunteers')
print(f'MIN_POINTS={MIN_PTS}, SEED={SEED}, MAX_OVER={MAX_OVER}')

# =============================================================================
# ✅  PRE-SOLVER VALIDATION
# =============================================================================
if shifts.empty:
    raise ValueError("No shifts defined.")
if prefs.empty:
    raise ValueError("No volunteer preferences provided.")

shift_ids  = shifts['ShiftID'].tolist()
volunteers = prefs.index.tolist()

# 1) shifts with zero possible volunteers
shift_to_possible = {
    sid: [v for v in volunteers if sid in prefs.columns and not pd.isna(prefs.at[v, sid])]
    for sid in shift_ids
}
no_coverage = [sid for sid, vols in shift_to_possible.items() if len(vols)==0]
if no_coverage:
    raise ValueError(f"Shifts with no volunteer coverage: {no_coverage}")

# 2) volunteers with no prefs
no_prefs = [v for v in volunteers if prefs.loc[v].isna().all()]
if no_prefs:
    raise ValueError(f"Volunteers with no preferences: {no_prefs}")

# 3) total points feasibility
total_possible_points = (shifts['Capacity'] * shifts['Points']).sum()
total_required_points = len(volunteers) * MIN_PTS          # ← FIXED
#if total_possible_points > total_required_points:
#    raise ValueError(
#        f"Only {total_possible_points} total points available but "
#        f"{total_required_points} required to hit everyone’s MIN_PTS."
#    )

print('✅  All validation checks passed.')

# =============================================================================
# SOLVER – two-step:
#   1) find smallest rank_cut so everyone can get ≥1 shift
#   2) optimise full roster with that rule, using small tier weights
# =============================================================================
from ortools.sat.python import cp_model
import random, math

# ---------- helpers ----------------------------------------------------------
rand       = random.Random(SEED)
points_d   = dict(zip(shifts['ShiftID'], shifts['Points']))
max_rank   = int(prefs.apply(pd.to_numeric, errors='coerce').max().max())

def cutoff_feasible(r_cut: int) -> bool:
    """Return True if each volunteer can take at least one shift of rank≤r_cut."""
    m = cp_model.CpModel()
    x = {(v, s): m.NewBoolVar(f'x_{v}_{s}')
         for v in volunteers for s in shift_ids
         if s in prefs.columns and
            pd.to_numeric(prefs.at[v, s], errors='coerce') <= r_cut}

    # capacity
    for s, cap in zip(shift_ids, shifts['Capacity']):
        m.Add(sum(x.get((v, s), 0) for v in volunteers) <= cap)

    # ≥1 shift per volunteer
    for v in volunteers:
        elig = [x[(v, s)] for s in shift_ids if (v, s) in x]
        if not elig:                # volunteer has no shift ≤ r_cut
            return False
        m.Add(sum(elig) >= 1)

    solver = cp_model.CpSolver(); solver.parameters.max_time_in_seconds = 5
    return solver.Solve(m) in (cp_model.FEASIBLE, cp_model.OPTIMAL)

# ---------- STEP A: find best_cut -------------------------------------------
best_cut = None
for r in range(1, max_rank + 1):
    if cutoff_feasible(r):
        best_cut = r
        break
if best_cut is None:
    raise ValueError("No rank_cut found that lets everyone get one shift.")

print(f'✅  Everyone can get a shift of rank ≤ {best_cut}')

# ---------- STEP B: full optimisation ---------------------------------------
m2 = cp_model.CpModel()
x  = {(v, s): m2.NewBoolVar(f'x_{v}_{s}') for v in volunteers for s in shift_ids}

# 1) capacity
for s, cap in zip(shift_ids, shifts['Capacity']):
    m2.Add(sum(x[v, s] for v in volunteers) <= cap)

# 2) per-volunteer constraints
for v in volunteers:
    total_pts = sum(x[v, s] * points_d[s] for s in shift_ids)
    m2.Add(total_pts >= MIN_PTS)
    m2.Add(total_pts <= MIN_PTS + MAX_OVER)

    # guarantee ≥1 shift of rank ≤ best_cut
    elite = [x[v, s] for s in shift_ids
             if s in prefs.columns and
                pd.to_numeric(prefs.at[v, s], errors='coerce') <= best_cut]
    m2.Add(sum(elite) >= 1)

# 3) objective – small tier weights (never overflow)
obj_terms = []
for v in volunteers:
    for s in shift_ids:
        if s in prefs.columns and not pd.isna(prefs.at[v, s]):
            rank = int(prefs.at[v, s])
            if rank == 1:
                weight = 300
            elif rank == 2:
                weight = 200
            elif rank == 3:
                weight = 100
            else:
                continue            # ignore ranks ≥4 in scoring
            weight += rand.randint(0, 9)       # deterministic tie-break ε
            obj_terms.append(weight * x[v, s])

m2.Maximize(sum(obj_terms))

# 4) solve
solver2 = cp_model.CpSolver()
solver2.parameters.max_time_in_seconds = 30
status2 = solver2.Solve(m2)

print('Solver status :', solver2.StatusName(status2))
if status2 in (cp_model.OPTIMAL, cp_model.FEASIBLE):
    print('Objective     :', solver2.ObjectiveValue())
	
# ─────────────────────────────────────────────────────────────────────────────
# ⑤-⑥-⑦  BUILD & PUSH  ShiftVols  +  Roster-by-Volunteer  +  Audit (extended)
# ─────────────────────────────────────────────────────────────────────────────
import numpy as np
import pandas as pd
from collections import defaultdict

# ---------------------------------------------------------------------------
# A)  ShiftVols  (per shift with assigned volunteers)
# ---------------------------------------------------------------------------
shift_vol_rows, max_vols_shift = [], 0
for _, row in shifts.iterrows():
    sid   = row['ShiftID']
    role  = row['Role']
    cap   = int(row['Capacity'])
    pts   = int(row['Points'])
    vols  = [v for v in volunteers if solver2.BooleanValue(x[v, sid])]
    max_vols_shift = max(max_vols_shift, len(vols))
    shift_vol_rows.append([sid, role, cap, pts, *vols])

for r in shift_vol_rows:                                    # pad rows
    r += [''] * (max_vols_shift - (len(r) - 4))

shift_vol_cols = ['ShiftID', 'Role', 'Capacity', 'Points'] + [
    f'Volunteer{i+1}' for i in range(max_vols_shift)
]
shift_vol_df = pd.DataFrame(shift_vol_rows, columns=shift_vol_cols)

# ---------------------------------------------------------------------------
# B)  Roster  (one row per volunteer, listing all their shifts)
# ---------------------------------------------------------------------------
roster_rows, max_shifts_vol = [], 0
for v in volunteers:
    my_shifts = [s for s in shift_ids if solver2.BooleanValue(x[v, s])]
    max_shifts_vol = max(max_shifts_vol, len(my_shifts))
    roster_rows.append([v, *my_shifts])

for r in roster_rows:
    r += [''] * (max_shifts_vol - (len(r) - 1))             # pad blanks

roster_cols = ['Volunteer'] + [f'Shift{i+1}' for i in range(max_shifts_vol)]
roster_df   = pd.DataFrame(roster_rows, columns=roster_cols)

# ---------------------------------------------------------------------------
# C)  Audit  (per volunteer + team-level summary)
# ---------------------------------------------------------------------------
points_dict = dict(zip(shifts['ShiftID'], shifts['Points'].astype(int)))
rank_cols   = [f'# {i} hits' for i in range(1, 21)]          # #1 … #10 columns
audit_rows  = []
rank_hit_aggregate = defaultdict(int)                       # count volunteers w/ ≥1 hit at rank i

for v in volunteers:
    my_shifts = [s for s in shift_ids if solver2.BooleanValue(x[v, s])]
    total_pts = sum(points_dict.get(s, 0) for s in my_shifts)

    # count hits for ranks 1-10
    hits = [0]*20
    for s in my_shifts:
        if s in prefs.columns:
            r = pd.to_numeric(prefs.at[v, s], errors='coerce')
            if 1 <= r <= 20:
                hits[int(r)-1] += 1
    # update aggregate “at least one hit” counter
    for i, h in enumerate(hits, start=1):
        if h > 0:
            rank_hit_aggregate[i] += 1

    audit_rows.append(
        {'Volunteer': v,
         'TotalPoints': total_pts,
         **{rank_cols[i]: hits[i] for i in range(20)},
         'AssignedShifts': '; '.join(my_shifts)}
    )

audit_df = (pd.DataFrame(audit_rows)
            .sort_values('Volunteer')
            .reset_index(drop=True))

# -------- second block: % of volunteers with ≥1 hit at each rank ------------
summary_rows = []
n_vols = len(volunteers)
for i in range(1, 21):
    count = rank_hit_aggregate.get(i, 0)
    summary_rows.append({'Rank': i,
                         'VolsWithHit': count,
                         'Percentage': round(count / n_vols * 100, 1)})

summary_df = pd.DataFrame(summary_rows)

# Append a blank line then the summary table to audit_df
# Using an explicit dictionary avoids relying on Python 3.9+'s dict union.
blank_row = pd.DataFrame([{'Volunteer': ''}])  # minimal blank
audit_df  = pd.concat([audit_df, blank_row, summary_df], ignore_index=True)

# Footer
footer = pd.DataFrame([{
    'Volunteer'      : '*** Seed used',
    'TotalPoints'    : SEED,
    '# 1 hits'       : 'Solver status',
    'AssignedShifts' : solver2.StatusName(status2)
}])
audit_df = pd.concat([audit_df, footer], ignore_index=True)

# ---------------------------------------------------------------------------
# D)  Push all three tabs to the Sheet
# ---------------------------------------------------------------------------
def drop_if_exists(name):
    try: ss.del_worksheet(ss.worksheet(name))
    except gspread.exceptions.WorksheetNotFound: pass

for tab in ('ShiftVols', 'Roster', 'Audit'):
    drop_if_exists(tab)

shift_ws  = ss.add_worksheet('ShiftVols', rows=shift_vol_df.shape[0]+1,
                             cols=shift_vol_df.shape[1])
roster_ws = ss.add_worksheet('Roster',    rows=roster_df.shape[0]+1,
                             cols=roster_df.shape[1])
audit_ws  = ss.add_worksheet('Audit',     rows=audit_df.shape[0]+1,
                             cols=audit_df.shape[1])

set_with_dataframe(shift_ws,  shift_vol_df, include_index=False)
set_with_dataframe(roster_ws, roster_df,    include_index=False)
set_with_dataframe(audit_ws,  audit_df,     include_index=False)

print('✅  ShiftVols, Roster, and Audit tabs refreshed.')
<|MERGE_RESOLUTION|>--- conflicted
+++ resolved
@@ -1,339 +1,337 @@
-# =============================================================================
-# 0.  Install the libraries we need
-# -----------------------------------------------------------------------------
-# • ortools          – Google’s optimisation toolkit (CP-SAT solver)
-# • gspread          – Python API for Google Sheets
-# • gspread_dataframe– Helper: move whole DataFrames in/out of Sheets
-# • oauth2client     – Handles the OAuth dance inside Colab
-# =============================================================================
-<<<<<<< HEAD
-import subprocess, sys
-
-# Install required libraries when executed outside of a notebook.
-subprocess.run(
-    [sys.executable, "-m", "pip", "install", "-q",
-     "ortools", "gspread", "gspread_dataframe", "oauth2client"],
-    check=True,
-)
-=======
-#!pip install -q ortools gspread gspread_dataframe oauth2client
->>>>>>> fac59e59
-
-# =============================================================================
-# 1.  Authenticate this Colab session with your Google account
-# -----------------------------------------------------------------------------
-# Colab’s auth helper pops up a consent screen; once you allow it,
-# the notebook inherits a short-lived credential that works with
-# both Google Drive and Google Sheets.
-# =============================================================================
-from google.colab import auth
-auth.authenticate_user()     # <-- you’ll get a clickable login link
-
-# Build a gspread “client” that can read / write spreadsheets.
-import gspread
-from gspread_dataframe import get_as_dataframe, set_with_dataframe
-from google.auth import default           # picks up the Colab creds
-
-creds, _ = default()                      # creds = OAuth token object
-gc = gspread.authorize(creds)             # gspread client authorised
-
-import pandas as pd
-
-# =============================================================================
-# 2.  Pull the three source tabs into Pandas DataFrames
-#     + validate inputs before running the solver
-# =============================================================================
-import pandas as pd, numpy as np
-import re
-from ortools.sat.python import cp_model
-import random
-
-# ---------- helper to normalise ShiftIDs ------------------------------------
-def norm_id(val):
-    if pd.isna(val):
-        return ''
-    s = str(val).strip()
-    if re.fullmatch(r'\d+(\.0+)?', s):
-        return str(int(float(s)))        # drop .0 and leading zeros
-    return s
-
-# ---------- load sheets ------------------------------------------------------
-SHEET_URL = 'https://docs.google.com/spreadsheets/d/1QjUd6m-lK0NbDjKvdvtMq-XJO3KqNz9DsL3-MKSDN_A/edit'
-ss          = gc.open_by_url(SHEET_URL)
-
-shifts_ws, prefs_ws, settings_ws = (ss.worksheet(n) for n in ('Shifts','Prefs','Settings'))
-
-shifts = get_as_dataframe(shifts_ws, evaluate_formulas=True).dropna(how='all')
-shifts['ShiftID']   = shifts['ShiftID'].apply(norm_id)
-shifts['Capacity']  = pd.to_numeric(shifts['Capacity'], errors='coerce').fillna(0).astype(int)
-shifts['Points']    = pd.to_numeric(shifts['Points'],   errors='coerce').fillna(0).astype(int)
-
-prefs_raw = get_as_dataframe(prefs_ws, evaluate_formulas=True).dropna(how='all')
-volunteer_names = prefs_raw.iloc[:,0].astype(str).tolist()
-prefs = prefs_raw.drop(prefs_raw.columns[0], axis=1)
-prefs.columns = [norm_id(c) for c in prefs.columns]
-prefs.index   = volunteer_names
-
-settings  = settings_ws.get_all_records()[0]
-MIN_PTS   = int(settings['MIN_POINTS'])
-SEED      = int(settings['SEED'])
-MAX_OVER  = int(settings['MAX_OVER'])
-
-print(f'Loaded {len(shifts)} shifts, {len(volunteer_names)} volunteers')
-print(f'MIN_POINTS={MIN_PTS}, SEED={SEED}, MAX_OVER={MAX_OVER}')
-
-# =============================================================================
-# ✅  PRE-SOLVER VALIDATION
-# =============================================================================
-if shifts.empty:
-    raise ValueError("No shifts defined.")
-if prefs.empty:
-    raise ValueError("No volunteer preferences provided.")
-
-shift_ids  = shifts['ShiftID'].tolist()
-volunteers = prefs.index.tolist()
-
-# 1) shifts with zero possible volunteers
-shift_to_possible = {
-    sid: [v for v in volunteers if sid in prefs.columns and not pd.isna(prefs.at[v, sid])]
-    for sid in shift_ids
-}
-no_coverage = [sid for sid, vols in shift_to_possible.items() if len(vols)==0]
-if no_coverage:
-    raise ValueError(f"Shifts with no volunteer coverage: {no_coverage}")
-
-# 2) volunteers with no prefs
-no_prefs = [v for v in volunteers if prefs.loc[v].isna().all()]
-if no_prefs:
-    raise ValueError(f"Volunteers with no preferences: {no_prefs}")
-
-# 3) total points feasibility
-total_possible_points = (shifts['Capacity'] * shifts['Points']).sum()
-total_required_points = len(volunteers) * MIN_PTS          # ← FIXED
-#if total_possible_points > total_required_points:
-#    raise ValueError(
-#        f"Only {total_possible_points} total points available but "
-#        f"{total_required_points} required to hit everyone’s MIN_PTS."
-#    )
-
-print('✅  All validation checks passed.')
-
-# =============================================================================
-# SOLVER – two-step:
-#   1) find smallest rank_cut so everyone can get ≥1 shift
-#   2) optimise full roster with that rule, using small tier weights
-# =============================================================================
-from ortools.sat.python import cp_model
-import random, math
-
-# ---------- helpers ----------------------------------------------------------
-rand       = random.Random(SEED)
-points_d   = dict(zip(shifts['ShiftID'], shifts['Points']))
-max_rank   = int(prefs.apply(pd.to_numeric, errors='coerce').max().max())
-
-def cutoff_feasible(r_cut: int) -> bool:
-    """Return True if each volunteer can take at least one shift of rank≤r_cut."""
-    m = cp_model.CpModel()
-    x = {(v, s): m.NewBoolVar(f'x_{v}_{s}')
-         for v in volunteers for s in shift_ids
-         if s in prefs.columns and
-            pd.to_numeric(prefs.at[v, s], errors='coerce') <= r_cut}
-
-    # capacity
-    for s, cap in zip(shift_ids, shifts['Capacity']):
-        m.Add(sum(x.get((v, s), 0) for v in volunteers) <= cap)
-
-    # ≥1 shift per volunteer
-    for v in volunteers:
-        elig = [x[(v, s)] for s in shift_ids if (v, s) in x]
-        if not elig:                # volunteer has no shift ≤ r_cut
-            return False
-        m.Add(sum(elig) >= 1)
-
-    solver = cp_model.CpSolver(); solver.parameters.max_time_in_seconds = 5
-    return solver.Solve(m) in (cp_model.FEASIBLE, cp_model.OPTIMAL)
-
-# ---------- STEP A: find best_cut -------------------------------------------
-best_cut = None
-for r in range(1, max_rank + 1):
-    if cutoff_feasible(r):
-        best_cut = r
-        break
-if best_cut is None:
-    raise ValueError("No rank_cut found that lets everyone get one shift.")
-
-print(f'✅  Everyone can get a shift of rank ≤ {best_cut}')
-
-# ---------- STEP B: full optimisation ---------------------------------------
-m2 = cp_model.CpModel()
-x  = {(v, s): m2.NewBoolVar(f'x_{v}_{s}') for v in volunteers for s in shift_ids}
-
-# 1) capacity
-for s, cap in zip(shift_ids, shifts['Capacity']):
-    m2.Add(sum(x[v, s] for v in volunteers) <= cap)
-
-# 2) per-volunteer constraints
-for v in volunteers:
-    total_pts = sum(x[v, s] * points_d[s] for s in shift_ids)
-    m2.Add(total_pts >= MIN_PTS)
-    m2.Add(total_pts <= MIN_PTS + MAX_OVER)
-
-    # guarantee ≥1 shift of rank ≤ best_cut
-    elite = [x[v, s] for s in shift_ids
-             if s in prefs.columns and
-                pd.to_numeric(prefs.at[v, s], errors='coerce') <= best_cut]
-    m2.Add(sum(elite) >= 1)
-
-# 3) objective – small tier weights (never overflow)
-obj_terms = []
-for v in volunteers:
-    for s in shift_ids:
-        if s in prefs.columns and not pd.isna(prefs.at[v, s]):
-            rank = int(prefs.at[v, s])
-            if rank == 1:
-                weight = 300
-            elif rank == 2:
-                weight = 200
-            elif rank == 3:
-                weight = 100
-            else:
-                continue            # ignore ranks ≥4 in scoring
-            weight += rand.randint(0, 9)       # deterministic tie-break ε
-            obj_terms.append(weight * x[v, s])
-
-m2.Maximize(sum(obj_terms))
-
-# 4) solve
-solver2 = cp_model.CpSolver()
-solver2.parameters.max_time_in_seconds = 30
-status2 = solver2.Solve(m2)
-
-print('Solver status :', solver2.StatusName(status2))
-if status2 in (cp_model.OPTIMAL, cp_model.FEASIBLE):
-    print('Objective     :', solver2.ObjectiveValue())
-	
-# ─────────────────────────────────────────────────────────────────────────────
-# ⑤-⑥-⑦  BUILD & PUSH  ShiftVols  +  Roster-by-Volunteer  +  Audit (extended)
-# ─────────────────────────────────────────────────────────────────────────────
-import numpy as np
-import pandas as pd
-from collections import defaultdict
-
-# ---------------------------------------------------------------------------
-# A)  ShiftVols  (per shift with assigned volunteers)
-# ---------------------------------------------------------------------------
-shift_vol_rows, max_vols_shift = [], 0
-for _, row in shifts.iterrows():
-    sid   = row['ShiftID']
-    role  = row['Role']
-    cap   = int(row['Capacity'])
-    pts   = int(row['Points'])
-    vols  = [v for v in volunteers if solver2.BooleanValue(x[v, sid])]
-    max_vols_shift = max(max_vols_shift, len(vols))
-    shift_vol_rows.append([sid, role, cap, pts, *vols])
-
-for r in shift_vol_rows:                                    # pad rows
-    r += [''] * (max_vols_shift - (len(r) - 4))
-
-shift_vol_cols = ['ShiftID', 'Role', 'Capacity', 'Points'] + [
-    f'Volunteer{i+1}' for i in range(max_vols_shift)
-]
-shift_vol_df = pd.DataFrame(shift_vol_rows, columns=shift_vol_cols)
-
-# ---------------------------------------------------------------------------
-# B)  Roster  (one row per volunteer, listing all their shifts)
-# ---------------------------------------------------------------------------
-roster_rows, max_shifts_vol = [], 0
-for v in volunteers:
-    my_shifts = [s for s in shift_ids if solver2.BooleanValue(x[v, s])]
-    max_shifts_vol = max(max_shifts_vol, len(my_shifts))
-    roster_rows.append([v, *my_shifts])
-
-for r in roster_rows:
-    r += [''] * (max_shifts_vol - (len(r) - 1))             # pad blanks
-
-roster_cols = ['Volunteer'] + [f'Shift{i+1}' for i in range(max_shifts_vol)]
-roster_df   = pd.DataFrame(roster_rows, columns=roster_cols)
-
-# ---------------------------------------------------------------------------
-# C)  Audit  (per volunteer + team-level summary)
-# ---------------------------------------------------------------------------
-points_dict = dict(zip(shifts['ShiftID'], shifts['Points'].astype(int)))
-rank_cols   = [f'# {i} hits' for i in range(1, 21)]          # #1 … #10 columns
-audit_rows  = []
-rank_hit_aggregate = defaultdict(int)                       # count volunteers w/ ≥1 hit at rank i
-
-for v in volunteers:
-    my_shifts = [s for s in shift_ids if solver2.BooleanValue(x[v, s])]
-    total_pts = sum(points_dict.get(s, 0) for s in my_shifts)
-
-    # count hits for ranks 1-10
-    hits = [0]*20
-    for s in my_shifts:
-        if s in prefs.columns:
-            r = pd.to_numeric(prefs.at[v, s], errors='coerce')
-            if 1 <= r <= 20:
-                hits[int(r)-1] += 1
-    # update aggregate “at least one hit” counter
-    for i, h in enumerate(hits, start=1):
-        if h > 0:
-            rank_hit_aggregate[i] += 1
-
-    audit_rows.append(
-        {'Volunteer': v,
-         'TotalPoints': total_pts,
-         **{rank_cols[i]: hits[i] for i in range(20)},
-         'AssignedShifts': '; '.join(my_shifts)}
-    )
-
-audit_df = (pd.DataFrame(audit_rows)
-            .sort_values('Volunteer')
-            .reset_index(drop=True))
-
-# -------- second block: % of volunteers with ≥1 hit at each rank ------------
-summary_rows = []
-n_vols = len(volunteers)
-for i in range(1, 21):
-    count = rank_hit_aggregate.get(i, 0)
-    summary_rows.append({'Rank': i,
-                         'VolsWithHit': count,
-                         'Percentage': round(count / n_vols * 100, 1)})
-
-summary_df = pd.DataFrame(summary_rows)
-
-# Append a blank line then the summary table to audit_df
-# Using an explicit dictionary avoids relying on Python 3.9+'s dict union.
-blank_row = pd.DataFrame([{'Volunteer': ''}])  # minimal blank
-audit_df  = pd.concat([audit_df, blank_row, summary_df], ignore_index=True)
-
-# Footer
-footer = pd.DataFrame([{
-    'Volunteer'      : '*** Seed used',
-    'TotalPoints'    : SEED,
-    '# 1 hits'       : 'Solver status',
-    'AssignedShifts' : solver2.StatusName(status2)
-}])
-audit_df = pd.concat([audit_df, footer], ignore_index=True)
-
-# ---------------------------------------------------------------------------
-# D)  Push all three tabs to the Sheet
-# ---------------------------------------------------------------------------
-def drop_if_exists(name):
-    try: ss.del_worksheet(ss.worksheet(name))
-    except gspread.exceptions.WorksheetNotFound: pass
-
-for tab in ('ShiftVols', 'Roster', 'Audit'):
-    drop_if_exists(tab)
-
-shift_ws  = ss.add_worksheet('ShiftVols', rows=shift_vol_df.shape[0]+1,
-                             cols=shift_vol_df.shape[1])
-roster_ws = ss.add_worksheet('Roster',    rows=roster_df.shape[0]+1,
-                             cols=roster_df.shape[1])
-audit_ws  = ss.add_worksheet('Audit',     rows=audit_df.shape[0]+1,
-                             cols=audit_df.shape[1])
-
-set_with_dataframe(shift_ws,  shift_vol_df, include_index=False)
-set_with_dataframe(roster_ws, roster_df,    include_index=False)
-set_with_dataframe(audit_ws,  audit_df,     include_index=False)
-
-print('✅  ShiftVols, Roster, and Audit tabs refreshed.')
+# =============================================================================
+# 0.  Install the libraries we need
+# -----------------------------------------------------------------------------
+# • ortools          – Google’s optimisation toolkit (CP-SAT solver)
+# • gspread          – Python API for Google Sheets
+# • gspread_dataframe– Helper: move whole DataFrames in/out of Sheets
+# • oauth2client     – Handles the OAuth dance inside Colab
+# =============================================================================
+
+import subprocess, sys
+
+# Install required libraries when executed outside of a notebook.
+subprocess.run(
+    [sys.executable, "-m", "pip", "install", "-q",
+     "ortools", "gspread", "gspread_dataframe", "oauth2client"],
+    check=True,
+)
+#!pip install -q ortools gspread gspread_dataframe oauth2client
+
+# =============================================================================
+# 1.  Authenticate this Colab session with your Google account
+# -----------------------------------------------------------------------------
+# Colab’s auth helper pops up a consent screen; once you allow it,
+# the notebook inherits a short-lived credential that works with
+# both Google Drive and Google Sheets.
+# =============================================================================
+from google.colab import auth
+auth.authenticate_user()     # <-- you’ll get a clickable login link
+
+# Build a gspread “client” that can read / write spreadsheets.
+import gspread
+from gspread_dataframe import get_as_dataframe, set_with_dataframe
+from google.auth import default           # picks up the Colab creds
+
+creds, _ = default()                      # creds = OAuth token object
+gc = gspread.authorize(creds)             # gspread client authorised
+
+import pandas as pd
+
+# =============================================================================
+# 2.  Pull the three source tabs into Pandas DataFrames
+#     + validate inputs before running the solver
+# =============================================================================
+import pandas as pd, numpy as np
+import re
+from ortools.sat.python import cp_model
+import random
+
+# ---------- helper to normalise ShiftIDs ------------------------------------
+def norm_id(val):
+    if pd.isna(val):
+        return ''
+    s = str(val).strip()
+    if re.fullmatch(r'\d+(\.0+)?', s):
+        return str(int(float(s)))        # drop .0 and leading zeros
+    return s
+
+# ---------- load sheets ------------------------------------------------------
+SHEET_URL = 'https://docs.google.com/spreadsheets/d/1QjUd6m-lK0NbDjKvdvtMq-XJO3KqNz9DsL3-MKSDN_A/edit'
+ss          = gc.open_by_url(SHEET_URL)
+
+shifts_ws, prefs_ws, settings_ws = (ss.worksheet(n) for n in ('Shifts','Prefs','Settings'))
+
+shifts = get_as_dataframe(shifts_ws, evaluate_formulas=True).dropna(how='all')
+shifts['ShiftID']   = shifts['ShiftID'].apply(norm_id)
+shifts['Capacity']  = pd.to_numeric(shifts['Capacity'], errors='coerce').fillna(0).astype(int)
+shifts['Points']    = pd.to_numeric(shifts['Points'],   errors='coerce').fillna(0).astype(int)
+
+prefs_raw = get_as_dataframe(prefs_ws, evaluate_formulas=True).dropna(how='all')
+volunteer_names = prefs_raw.iloc[:,0].astype(str).tolist()
+prefs = prefs_raw.drop(prefs_raw.columns[0], axis=1)
+prefs.columns = [norm_id(c) for c in prefs.columns]
+prefs.index   = volunteer_names
+
+settings  = settings_ws.get_all_records()[0]
+MIN_PTS   = int(settings['MIN_POINTS'])
+SEED      = int(settings['SEED'])
+MAX_OVER  = int(settings['MAX_OVER'])
+
+print(f'Loaded {len(shifts)} shifts, {len(volunteer_names)} volunteers')
+print(f'MIN_POINTS={MIN_PTS}, SEED={SEED}, MAX_OVER={MAX_OVER}')
+
+# =============================================================================
+# ✅  PRE-SOLVER VALIDATION
+# =============================================================================
+if shifts.empty:
+    raise ValueError("No shifts defined.")
+if prefs.empty:
+    raise ValueError("No volunteer preferences provided.")
+
+shift_ids  = shifts['ShiftID'].tolist()
+volunteers = prefs.index.tolist()
+
+# 1) shifts with zero possible volunteers
+shift_to_possible = {
+    sid: [v for v in volunteers if sid in prefs.columns and not pd.isna(prefs.at[v, sid])]
+    for sid in shift_ids
+}
+no_coverage = [sid for sid, vols in shift_to_possible.items() if len(vols)==0]
+if no_coverage:
+    raise ValueError(f"Shifts with no volunteer coverage: {no_coverage}")
+
+# 2) volunteers with no prefs
+no_prefs = [v for v in volunteers if prefs.loc[v].isna().all()]
+if no_prefs:
+    raise ValueError(f"Volunteers with no preferences: {no_prefs}")
+
+# 3) total points feasibility
+total_possible_points = (shifts['Capacity'] * shifts['Points']).sum()
+total_required_points = len(volunteers) * MIN_PTS          # ← FIXED
+#if total_possible_points > total_required_points:
+#    raise ValueError(
+#        f"Only {total_possible_points} total points available but "
+#        f"{total_required_points} required to hit everyone’s MIN_PTS."
+#    )
+
+print('✅  All validation checks passed.')
+
+# =============================================================================
+# SOLVER – two-step:
+#   1) find smallest rank_cut so everyone can get ≥1 shift
+#   2) optimise full roster with that rule, using small tier weights
+# =============================================================================
+from ortools.sat.python import cp_model
+import random, math
+
+# ---------- helpers ----------------------------------------------------------
+rand       = random.Random(SEED)
+points_d   = dict(zip(shifts['ShiftID'], shifts['Points']))
+max_rank   = int(prefs.apply(pd.to_numeric, errors='coerce').max().max())
+
+def cutoff_feasible(r_cut: int) -> bool:
+    """Return True if each volunteer can take at least one shift of rank≤r_cut."""
+    m = cp_model.CpModel()
+    x = {(v, s): m.NewBoolVar(f'x_{v}_{s}')
+         for v in volunteers for s in shift_ids
+         if s in prefs.columns and
+            pd.to_numeric(prefs.at[v, s], errors='coerce') <= r_cut}
+
+    # capacity
+    for s, cap in zip(shift_ids, shifts['Capacity']):
+        m.Add(sum(x.get((v, s), 0) for v in volunteers) <= cap)
+
+    # ≥1 shift per volunteer
+    for v in volunteers:
+        elig = [x[(v, s)] for s in shift_ids if (v, s) in x]
+        if not elig:                # volunteer has no shift ≤ r_cut
+            return False
+        m.Add(sum(elig) >= 1)
+
+    solver = cp_model.CpSolver(); solver.parameters.max_time_in_seconds = 5
+    return solver.Solve(m) in (cp_model.FEASIBLE, cp_model.OPTIMAL)
+
+# ---------- STEP A: find best_cut -------------------------------------------
+best_cut = None
+for r in range(1, max_rank + 1):
+    if cutoff_feasible(r):
+        best_cut = r
+        break
+if best_cut is None:
+    raise ValueError("No rank_cut found that lets everyone get one shift.")
+
+print(f'✅  Everyone can get a shift of rank ≤ {best_cut}')
+
+# ---------- STEP B: full optimisation ---------------------------------------
+m2 = cp_model.CpModel()
+x  = {(v, s): m2.NewBoolVar(f'x_{v}_{s}') for v in volunteers for s in shift_ids}
+
+# 1) capacity
+for s, cap in zip(shift_ids, shifts['Capacity']):
+    m2.Add(sum(x[v, s] for v in volunteers) <= cap)
+
+# 2) per-volunteer constraints
+for v in volunteers:
+    total_pts = sum(x[v, s] * points_d[s] for s in shift_ids)
+    m2.Add(total_pts >= MIN_PTS)
+    m2.Add(total_pts <= MIN_PTS + MAX_OVER)
+
+    # guarantee ≥1 shift of rank ≤ best_cut
+    elite = [x[v, s] for s in shift_ids
+             if s in prefs.columns and
+                pd.to_numeric(prefs.at[v, s], errors='coerce') <= best_cut]
+    m2.Add(sum(elite) >= 1)
+
+# 3) objective – small tier weights (never overflow)
+obj_terms = []
+for v in volunteers:
+    for s in shift_ids:
+        if s in prefs.columns and not pd.isna(prefs.at[v, s]):
+            rank = int(prefs.at[v, s])
+            if rank == 1:
+                weight = 300
+            elif rank == 2:
+                weight = 200
+            elif rank == 3:
+                weight = 100
+            else:
+                continue            # ignore ranks ≥4 in scoring
+            weight += rand.randint(0, 9)       # deterministic tie-break ε
+            obj_terms.append(weight * x[v, s])
+
+m2.Maximize(sum(obj_terms))
+
+# 4) solve
+solver2 = cp_model.CpSolver()
+solver2.parameters.max_time_in_seconds = 30
+status2 = solver2.Solve(m2)
+
+print('Solver status :', solver2.StatusName(status2))
+if status2 in (cp_model.OPTIMAL, cp_model.FEASIBLE):
+    print('Objective     :', solver2.ObjectiveValue())
+	
+# ─────────────────────────────────────────────────────────────────────────────
+# ⑤-⑥-⑦  BUILD & PUSH  ShiftVols  +  Roster-by-Volunteer  +  Audit (extended)
+# ─────────────────────────────────────────────────────────────────────────────
+import numpy as np
+import pandas as pd
+from collections import defaultdict
+
+# ---------------------------------------------------------------------------
+# A)  ShiftVols  (per shift with assigned volunteers)
+# ---------------------------------------------------------------------------
+shift_vol_rows, max_vols_shift = [], 0
+for _, row in shifts.iterrows():
+    sid   = row['ShiftID']
+    role  = row['Role']
+    cap   = int(row['Capacity'])
+    pts   = int(row['Points'])
+    vols  = [v for v in volunteers if solver2.BooleanValue(x[v, sid])]
+    max_vols_shift = max(max_vols_shift, len(vols))
+    shift_vol_rows.append([sid, role, cap, pts, *vols])
+
+for r in shift_vol_rows:                                    # pad rows
+    r += [''] * (max_vols_shift - (len(r) - 4))
+
+shift_vol_cols = ['ShiftID', 'Role', 'Capacity', 'Points'] + [
+    f'Volunteer{i+1}' for i in range(max_vols_shift)
+]
+shift_vol_df = pd.DataFrame(shift_vol_rows, columns=shift_vol_cols)
+
+# ---------------------------------------------------------------------------
+# B)  Roster  (one row per volunteer, listing all their shifts)
+# ---------------------------------------------------------------------------
+roster_rows, max_shifts_vol = [], 0
+for v in volunteers:
+    my_shifts = [s for s in shift_ids if solver2.BooleanValue(x[v, s])]
+    max_shifts_vol = max(max_shifts_vol, len(my_shifts))
+    roster_rows.append([v, *my_shifts])
+
+for r in roster_rows:
+    r += [''] * (max_shifts_vol - (len(r) - 1))             # pad blanks
+
+roster_cols = ['Volunteer'] + [f'Shift{i+1}' for i in range(max_shifts_vol)]
+roster_df   = pd.DataFrame(roster_rows, columns=roster_cols)
+
+# ---------------------------------------------------------------------------
+# C)  Audit  (per volunteer + team-level summary)
+# ---------------------------------------------------------------------------
+points_dict = dict(zip(shifts['ShiftID'], shifts['Points'].astype(int)))
+rank_cols   = [f'# {i} hits' for i in range(1, 21)]          # #1 … #10 columns
+audit_rows  = []
+rank_hit_aggregate = defaultdict(int)                       # count volunteers w/ ≥1 hit at rank i
+
+for v in volunteers:
+    my_shifts = [s for s in shift_ids if solver2.BooleanValue(x[v, s])]
+    total_pts = sum(points_dict.get(s, 0) for s in my_shifts)
+
+    # count hits for ranks 1-10
+    hits = [0]*20
+    for s in my_shifts:
+        if s in prefs.columns:
+            r = pd.to_numeric(prefs.at[v, s], errors='coerce')
+            if 1 <= r <= 20:
+                hits[int(r)-1] += 1
+    # update aggregate “at least one hit” counter
+    for i, h in enumerate(hits, start=1):
+        if h > 0:
+            rank_hit_aggregate[i] += 1
+
+    audit_rows.append(
+        {'Volunteer': v,
+         'TotalPoints': total_pts,
+         **{rank_cols[i]: hits[i] for i in range(20)},
+         'AssignedShifts': '; '.join(my_shifts)}
+    )
+
+audit_df = (pd.DataFrame(audit_rows)
+            .sort_values('Volunteer')
+            .reset_index(drop=True))
+
+# -------- second block: % of volunteers with ≥1 hit at each rank ------------
+summary_rows = []
+n_vols = len(volunteers)
+for i in range(1, 21):
+    count = rank_hit_aggregate.get(i, 0)
+    summary_rows.append({'Rank': i,
+                         'VolsWithHit': count,
+                         'Percentage': round(count / n_vols * 100, 1)})
+
+summary_df = pd.DataFrame(summary_rows)
+
+# Append a blank line then the summary table to audit_df
+# Using an explicit dictionary avoids relying on Python 3.9+'s dict union.
+blank_row = pd.DataFrame([{'Volunteer': ''}])  # minimal blank
+audit_df  = pd.concat([audit_df, blank_row, summary_df], ignore_index=True)
+
+# Footer
+footer = pd.DataFrame([{
+    'Volunteer'      : '*** Seed used',
+    'TotalPoints'    : SEED,
+    '# 1 hits'       : 'Solver status',
+    'AssignedShifts' : solver2.StatusName(status2)
+}])
+audit_df = pd.concat([audit_df, footer], ignore_index=True)
+
+# ---------------------------------------------------------------------------
+# D)  Push all three tabs to the Sheet
+# ---------------------------------------------------------------------------
+def drop_if_exists(name):
+    try: ss.del_worksheet(ss.worksheet(name))
+    except gspread.exceptions.WorksheetNotFound: pass
+
+for tab in ('ShiftVols', 'Roster', 'Audit'):
+    drop_if_exists(tab)
+
+shift_ws  = ss.add_worksheet('ShiftVols', rows=shift_vol_df.shape[0]+1,
+                             cols=shift_vol_df.shape[1])
+roster_ws = ss.add_worksheet('Roster',    rows=roster_df.shape[0]+1,
+                             cols=roster_df.shape[1])
+audit_ws  = ss.add_worksheet('Audit',     rows=audit_df.shape[0]+1,
+                             cols=audit_df.shape[1])
+
+set_with_dataframe(shift_ws,  shift_vol_df, include_index=False)
+set_with_dataframe(roster_ws, roster_df,    include_index=False)
+set_with_dataframe(audit_ws,  audit_df,     include_index=False)
+
+print('✅  ShiftVols, Roster, and Audit tabs refreshed.')